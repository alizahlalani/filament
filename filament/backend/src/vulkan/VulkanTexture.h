/*
 * Copyright (C) 2021 The Android Open Source Project
 *
 * Licensed under the Apache License, Version 2.0 (the "License");
 * you may not use this file except in compliance with the License.
 * You may obtain a copy of the License at
 *
 *      http://www.apache.org/licenses/LICENSE-2.0
 *
 * Unless required by applicable law or agreed to in writing, software
 * distributed under the License is distributed on an "AS IS" BASIS,
 * WITHOUT WARRANTIES OR CONDITIONS OF ANY KIND, either express or implied.
 * See the License for the specific language governing permissions and
 * limitations under the License.
 */

 #ifndef TNT_FILAMENT_BACKEND_VULKANTEXTURE_H
 #define TNT_FILAMENT_BACKEND_VULKANTEXTURE_H

#include "DriverBase.h"

#include "VulkanBuffer.h"
#include "VulkanResources.h"
#include "VulkanImageUtility.h"

#include <utils/Hash.h>
#include <utils/RangeMap.h>

#include <unordered_map>

namespace filament::backend {

class VulkanResourceAllocator;

struct VulkanTextureState : public VulkanResource {
    VulkanTextureState(VkDevice device, VmaAllocator allocator, VulkanCommands* commands,
            VulkanStagePool& stagePool,
            VkFormat format, VkImageViewType viewType, uint8_t levels, uint8_t layerCount);

    struct ImageViewKey {
        VkImageSubresourceRange range;  // 4 * 5 bytes
        VkImageViewType type;           // 4 bytes
        VkComponentMapping swizzle;     // 4 * 4 bytes

        bool operator==(ImageViewKey const& k2) const {
            auto const& k1 = *this;
            return k1.range.aspectMask == k2.range.aspectMask
                   && k1.range.baseMipLevel == k2.range.baseMipLevel
                   && k1.range.levelCount == k2.range.levelCount
                   && k1.range.baseArrayLayer == k2.range.baseArrayLayer
                   && k1.range.layerCount == k2.range.layerCount && k1.type == k2.type
                   && k1.swizzle.r == k2.swizzle.r && k1.swizzle.g == k2.swizzle.g
                   && k1.swizzle.b == k2.swizzle.b && k1.swizzle.a == k2.swizzle.a;
        }
    };
    // No implicit padding allowed due to it being a hash key.
    static_assert(sizeof(ImageViewKey) == 40);

    using ImageViewHash = utils::hash::MurmurHashFn<ImageViewKey>;

    uint32_t refs = 1;

    // The texture with the sidecar owns the sidecar.
    std::unique_ptr<VulkanTexture> mSidecarMSAA;
    VkDeviceMemory mTextureImageMemory = VK_NULL_HANDLE;

    VkFormat const mVkFormat;
    VkImageViewType const mViewType;
    VkImageSubresourceRange const mFullViewRange;

    VkImage mTextureImage = VK_NULL_HANDLE;

    // Track the image layout of each subresource using a sparse range map.
    utils::RangeMap<uint32_t, VulkanLayout> mSubresourceLayouts;

    std::unordered_map<ImageViewKey, VkImageView, ImageViewHash> mCachedImageViews;
    VulkanStagePool& mStagePool;
    VkDevice mDevice;
    VmaAllocator mAllocator;
    VulkanCommands* mCommands;
    std::shared_ptr<VulkanCmdFence> mTransitionFence;
};


struct VulkanTexture : public HwTexture, VulkanResource {
    // Standard constructor for user-facing textures.
    VulkanTexture(VkDevice device, VkPhysicalDevice physicalDevice, VulkanContext const& context,
            VmaAllocator allocator, VulkanCommands* commands,
            VulkanResourceAllocator* handleAllocator,
            SamplerType target, uint8_t levels,
            TextureFormat tformat, uint8_t samples, uint32_t w, uint32_t h, uint32_t depth,
            TextureUsage tusage, VulkanStagePool& stagePool, bool heapAllocated = false);

    // Specialized constructor for internally created textures (e.g. from a swap chain)
    // The texture will never destroy the given VkImage, but it does manages its subresources.
    VulkanTexture(VkDevice device, VmaAllocator allocator, VulkanCommands* commands,
            VulkanResourceAllocator* handleAllocator,
            VkImage image,
            VkFormat format, uint8_t samples, uint32_t width, uint32_t height, TextureUsage tusage,
            VulkanStagePool& stagePool, bool heapAllocated = false);

<<<<<<< HEAD
    // The texture will never destroy the given VkImage, but it does manages its subresources.
    // The texture doesn't allocate the backing memory
    VulkanTexture(VkDevice device, VmaAllocator allocator, VulkanCommands* commands, VkImage image,
                  VkDeviceMemory memory, VkFormat format, uint32_t width, uint32_t height, uint32_t depth,
                  TextureUsage tusage, VulkanStagePool& stagePool);
=======
    // Constructor for creating a texture view for wrt specific mip range
    VulkanTexture(VkDevice device, VkPhysicalDevice physicalDevice, VulkanContext const& context,
            VmaAllocator allocator, VulkanCommands* commands,
            VulkanResourceAllocator* handleAllocator,
            VulkanTexture const* src, uint8_t baseLevel, uint8_t levelCount);

    // Constructor for creating a texture view for swizzle.
    VulkanTexture(VkDevice device, VkPhysicalDevice physicalDevice, VulkanContext const& context,
            VmaAllocator allocator, VulkanCommands* commands,
            VulkanResourceAllocator* handleAllocator,
            VulkanTexture const* src, VkComponentMapping swizzle);
>>>>>>> 0fdf1cac

    ~VulkanTexture();

    // Uploads data into a subregion of a 2D or 3D texture.
    void updateImage(const PixelBufferDescriptor& data, uint32_t width, uint32_t height,
            uint32_t depth, uint32_t xoffset, uint32_t yoffset, uint32_t zoffset, uint32_t miplevel);

    // Returns the primary image view, which is used for shader sampling.
    VkImageView getPrimaryImageView() {
        VulkanTextureState* state = getSharedState();
        return getImageView(mPrimaryViewRange, state->mViewType, mSwizzle);
    }

    VkImageViewType getViewType() const {
        VulkanTextureState const* state = getSharedState();
        return state->mViewType;
    }

    VkImageSubresourceRange getPrimaryViewRange() const { return mPrimaryViewRange; }

    VulkanLayout getPrimaryImageLayout() const {
        return getLayout(mPrimaryViewRange.baseArrayLayer, mPrimaryViewRange.baseMipLevel);
    }

    // Gets or creates a cached VkImageView for a single subresource that can be used as a render
    // target attachment.  Unlike the primary image view, this always has type VK_IMAGE_VIEW_TYPE_2D
    // and the identity swizzle.
    VkImageView getAttachmentView(VkImageSubresourceRange range);

    // Gets or creates a cached VkImageView for a single subresource that can be used as a render
    // target attachment when rendering with multiview.
    VkImageView getMultiviewAttachmentView(VkImageSubresourceRange range);

    // This is a workaround for the first few frames where we're waiting for the texture to actually
    // be uploaded.  In that case, we bind the sampler to an empty texture, but the corresponding
    // imageView needs to be of the right type. Hence, we provide an option to indicate the
    // view type. Swizzle option does not matter in this case.
    VkImageView getViewForType(VkImageSubresourceRange const& range, VkImageViewType type);

    VkFormat getVkFormat() const {
        VulkanTextureState const* state = getSharedState();
        return state->mVkFormat;
    }
    VkImage getVkImage() const {
        VulkanTextureState const* state = getSharedState();
        return state->mTextureImage;
    }

    VulkanLayout getLayout(uint32_t layer, uint32_t level) const;

    void setSidecar(VulkanTexture* sidecar) {
        VulkanTextureState* state = getSharedState();
        state->mSidecarMSAA.reset(sidecar);
    }

    VulkanTexture* getSidecar() const {
        VulkanTextureState const* state = getSharedState();
        return state->mSidecarMSAA.get();
    }

    bool transitionLayout(VulkanCommandBuffer* commands, const VkImageSubresourceRange& range,
            VulkanLayout newLayout);

    bool transitionLayout(VkCommandBuffer cmdbuf, std::shared_ptr<VulkanCmdFence> fence,
            VkImageSubresourceRange const& range, VulkanLayout newLayout);

    void attachmentToSamplerBarrier(VulkanCommandBuffer* commands,
            VkImageSubresourceRange const& range);

    void samplerToAttachmentBarrier(VulkanCommandBuffer* commands,
            VkImageSubresourceRange const& range);

    // Returns the preferred data plane of interest for all image views.
    // For now this always returns either DEPTH or COLOR.
    VkImageAspectFlags getImageAspect() const;

    // For implicit transition like the end of a render pass, we need to be able to set the layout
    // manually (outside of calls to transitionLayout).
    void setLayout(VkImageSubresourceRange const& range, VulkanLayout newLayout);

    bool transitionReady() {
        VulkanTextureState* state = getSharedState();
        auto res = !state->mTransitionFence || state->mTransitionFence->getStatus() == VK_SUCCESS;
        state->mTransitionFence.reset();
        return res;
    }

#if FVK_ENABLED(FVK_DEBUG_TEXTURE)
    void print() const;
#endif

private:
    VulkanTextureState* getSharedState();
    VulkanTextureState const* getSharedState() const;

    // Gets or creates a cached VkImageView for a range of miplevels, array layers, viewType, and
    // swizzle (or not).
    VkImageView getImageView(VkImageSubresourceRange range, VkImageViewType viewType,
            VkComponentMapping swizzle);

    void updateImageWithBlit(const PixelBufferDescriptor& hostData, uint32_t width, uint32_t height,
            uint32_t depth, uint32_t miplevel);

    VulkanResourceAllocator* const mAllocator;

    Handle<VulkanTextureState> mState;

    // Track the range of subresources that define the "primary" image view, which is the special
    // image view that gets bound to an actual texture sampler.
    VkImageSubresourceRange mPrimaryViewRange;

    VkComponentMapping mSwizzle {};
};

} // namespace filament::backend

#endif // TNT_FILAMENT_BACKEND_VULKANTEXTURE_H<|MERGE_RESOLUTION|>--- conflicted
+++ resolved
@@ -99,13 +99,6 @@
             VkFormat format, uint8_t samples, uint32_t width, uint32_t height, TextureUsage tusage,
             VulkanStagePool& stagePool, bool heapAllocated = false);
 
-<<<<<<< HEAD
-    // The texture will never destroy the given VkImage, but it does manages its subresources.
-    // The texture doesn't allocate the backing memory
-    VulkanTexture(VkDevice device, VmaAllocator allocator, VulkanCommands* commands, VkImage image,
-                  VkDeviceMemory memory, VkFormat format, uint32_t width, uint32_t height, uint32_t depth,
-                  TextureUsage tusage, VulkanStagePool& stagePool);
-=======
     // Constructor for creating a texture view for wrt specific mip range
     VulkanTexture(VkDevice device, VkPhysicalDevice physicalDevice, VulkanContext const& context,
             VmaAllocator allocator, VulkanCommands* commands,
@@ -117,7 +110,13 @@
             VmaAllocator allocator, VulkanCommands* commands,
             VulkanResourceAllocator* handleAllocator,
             VulkanTexture const* src, VkComponentMapping swizzle);
->>>>>>> 0fdf1cac
+
+    // The texture will never destroy the given VkImage, but it does manages its subresources.
+    // The texture doesn't allocate the backing memory
+    VulkanTexture(VkDevice device, VmaAllocator allocator, VulkanCommands* commands, 
+        VulkanResourceAllocator* handleAllocator, VkImage image,
+        VkDeviceMemory memory, VkFormat format, uint32_t width, uint32_t height, uint32_t depth,
+        TextureUsage tusage, VulkanStagePool& stagePool);
 
     ~VulkanTexture();
 
