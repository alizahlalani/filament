/*
 * Copyright (C) 2015 The Android Open Source Project
 *
 * Licensed under the Apache License, Version 2.0 (the "License");
 * you may not use this file except in compliance with the License.
 * You may obtain a copy of the License at
 *
 *      http://www.apache.org/licenses/LICENSE-2.0
 *
 * Unless required by applicable law or agreed to in writing, software
 * distributed under the License is distributed on an "AS IS" BASIS,
 * WITHOUT WARRANTIES OR CONDITIONS OF ANY KIND, either express or implied.
 * See the License for the specific language governing permissions and
 * limitations under the License.
 */

#include "details/Texture.h"

#include "details/Engine.h"
#include "details/Stream.h"

#include "private/backend/BackendUtils.h"

#include "FilamentAPI-impl.h"

#include <filament/Texture.h>

#include <backend/DriverEnums.h>
#include <backend/Handle.h>

#include <ibl/Cubemap.h>
#include <ibl/CubemapIBL.h>
#include <ibl/CubemapUtils.h>
#include <ibl/Image.h>

#include <math/half.h>
#include <math/scalar.h>
#include <math/vec3.h>

#include <utils/Allocator.h>
#include <utils/algorithm.h>
#include <utils/BitmaskEnum.h>
#include <utils/compiler.h>
#include <utils/debug.h>
#include <utils/FixedCapacityVector.h>
#include <utils/Panic.h>

#include <algorithm>
#include <array>
#include <type_traits>
#include <utility>

#include <stddef.h>
#include <stdint.h>

using namespace utils;

namespace filament {

using namespace backend;
using namespace math;

// this is a hack to be able to create a std::function<> with a non-copyable closure
template<class F>
auto make_copyable_function(F&& f) {
    using dF = std::decay_t<F>;
    auto spf = std::make_shared<dF>(std::forward<F>(f));
    return [spf](auto&& ... args) -> decltype(auto) {
        return (*spf)(decltype(args)(args)...);
    };
}

struct Texture::BuilderDetails {
    void* mExternalFence = nullptr;
    void* mExternalBuffer = nullptr;
    intptr_t mImportedId = 0;
    uint32_t mWidth = 1;
    uint32_t mHeight = 1;
    uint32_t mDepth = 1;
    uint8_t mLevels = 1;
    Sampler mTarget = Sampler::SAMPLER_2D;
    InternalFormat mFormat = InternalFormat::RGBA8;
    Usage mUsage = Usage::NONE;
    bool mTextureIsSwizzled = false;
    std::array<Swizzle, 4> mSwizzle = {
           Swizzle::CHANNEL_0, Swizzle::CHANNEL_1,
           Swizzle::CHANNEL_2, Swizzle::CHANNEL_3 };
};

using BuilderType = Texture;
BuilderType::Builder::Builder() noexcept = default;
BuilderType::Builder::~Builder() noexcept = default;
BuilderType::Builder::Builder(BuilderType::Builder const& rhs) noexcept = default;
BuilderType::Builder::Builder(BuilderType::Builder&& rhs) noexcept = default;
BuilderType::Builder& BuilderType::Builder::operator=(BuilderType::Builder const& rhs) noexcept = default;
BuilderType::Builder& BuilderType::Builder::operator=(BuilderType::Builder&& rhs) noexcept = default;


Texture::Builder& Texture::Builder::width(uint32_t width) noexcept {
    mImpl->mWidth = width;
    return *this;
}

Texture::Builder& Texture::Builder::height(uint32_t height) noexcept {
    mImpl->mHeight = height;
    return *this;
}

Texture::Builder& Texture::Builder::depth(uint32_t depth) noexcept {
    mImpl->mDepth = depth;
    return *this;
}

Texture::Builder& Texture::Builder::levels(uint8_t levels) noexcept {
    mImpl->mLevels = std::max(uint8_t(1), levels);
    return *this;
}

Texture::Builder& Texture::Builder::sampler(Texture::Sampler target) noexcept {
    mImpl->mTarget = target;
    return *this;
}

Texture::Builder& Texture::Builder::format(Texture::InternalFormat format) noexcept {
    mImpl->mFormat = format;
    return *this;
}

Texture::Builder& Texture::Builder::usage(Texture::Usage usage) noexcept {
    mImpl->mUsage = Texture::Usage(usage);
    return *this;
}

Texture::Builder& Texture::Builder::import(intptr_t id) noexcept {
    assert_invariant(id); // imported id can't be zero
    mImpl->mImportedId = id;
    return *this;
}

Texture::Builder& Texture::Builder::external(void* buffer, void* fence) noexcept {
    assert_invariant(buffer);
    assert_invariant(fence);
    mImpl->mExternalBuffer = buffer;
    mImpl->mExternalFence = fence;
    return *this;
}

Texture::Builder& Texture::Builder::swizzle(Swizzle r, Swizzle g, Swizzle b, Swizzle a) noexcept {
    mImpl->mTextureIsSwizzled = true;
    mImpl->mSwizzle = { r, g, b, a };
    return *this;
}

Texture* Texture::Builder::build(Engine& engine) {

    FILAMENT_CHECK_PRECONDITION(Texture::isTextureFormatSupported(engine, mImpl->mFormat))
            << "Texture format " << uint16_t(mImpl->mFormat) << " not supported on this platform";

    const bool isProtectedTexturesSupported =
            downcast(engine).getDriverApi().isProtectedTexturesSupported();
    const bool useProtectedMemory = bool(mImpl->mUsage & TextureUsage::PROTECTED);

    FILAMENT_CHECK_PRECONDITION(
            (isProtectedTexturesSupported && useProtectedMemory) || !useProtectedMemory)
            << "Texture is PROTECTED but protected textures are not supported";

    uint8_t maxLevelCount;
    switch (mImpl->mTarget) {
        case SamplerType::SAMPLER_2D:
        case SamplerType::SAMPLER_2D_ARRAY:
        case SamplerType::SAMPLER_CUBEMAP:
        case SamplerType::SAMPLER_EXTERNAL:
        case SamplerType::SAMPLER_CUBEMAP_ARRAY:
            maxLevelCount = FTexture::maxLevelCount(mImpl->mWidth, mImpl->mHeight);
            break;
        case SamplerType::SAMPLER_3D:
            maxLevelCount = FTexture::maxLevelCount(std::max(
                    { mImpl->mWidth, mImpl->mHeight, mImpl->mDepth }));
            break;
    }
    mImpl->mLevels = std::min(mImpl->mLevels, maxLevelCount);

    if (mImpl->mUsage == TextureUsage::NONE) {
        mImpl->mUsage = TextureUsage::DEFAULT;
        if (mImpl->mLevels > 1 &&
            (mImpl->mWidth > 1 || mImpl->mHeight > 1) &&
            mImpl->mTarget != SamplerType::SAMPLER_EXTERNAL) {
            const bool formatMipmappable =
                    downcast(engine).getDriverApi().isTextureFormatMipmappable(mImpl->mFormat);
            if (formatMipmappable) {
                // by default mipmappable textures have the BLIT usage bits set
                mImpl->mUsage |= TextureUsage::BLIT_SRC | TextureUsage::BLIT_DST;
            }
        }
    }

    const bool sampleable = bool(mImpl->mUsage & TextureUsage::SAMPLEABLE);
    const bool swizzled = mImpl->mTextureIsSwizzled;
    const bool imported = mImpl->mImportedId;

    #if defined(__EMSCRIPTEN__)
    FILAMENT_CHECK_PRECONDITION(!swizzled) << "WebGL does not support texture swizzling.";
    #endif

    auto validateSamplerType = [&engine = downcast(engine)](SamplerType sampler) -> bool {
        switch (sampler) {
            case SamplerType::SAMPLER_2D:
            case SamplerType::SAMPLER_CUBEMAP:
            case SamplerType::SAMPLER_EXTERNAL:
                return true;
            case SamplerType::SAMPLER_3D:
            case SamplerType::SAMPLER_2D_ARRAY:
                return engine.hasFeatureLevel(FeatureLevel::FEATURE_LEVEL_1);
            case SamplerType::SAMPLER_CUBEMAP_ARRAY:
                return engine.hasFeatureLevel(FeatureLevel::FEATURE_LEVEL_2);
        }
    };

    FILAMENT_CHECK_PRECONDITION(validateSamplerType(mImpl->mTarget))
            << "SamplerType " << uint8_t(mImpl->mTarget) << " not support at feature level "
            << uint8_t(engine.getActiveFeatureLevel());

    FILAMENT_CHECK_PRECONDITION((swizzled && sampleable) || !swizzled)
            << "Swizzled texture must be SAMPLEABLE";

    FILAMENT_CHECK_PRECONDITION((imported && sampleable) || !imported)
            << "Imported texture must be SAMPLEABLE";

    return downcast(engine).createTexture(*this);
}

// ------------------------------------------------------------------------------------------------

FTexture::FTexture(FEngine& engine, const Builder& builder) {
    FEngine::DriverApi& driver = engine.getDriverApi();
    mDriver = &driver; // this is unfortunately needed for getHwHandleForSampling()
    mWidth  = static_cast<uint32_t>(builder->mWidth);
    mHeight = static_cast<uint32_t>(builder->mHeight);
    mDepth  = static_cast<uint32_t>(builder->mDepth);
    mFormat = builder->mFormat;
    mUsage = builder->mUsage;
    mTarget = builder->mTarget;
    mLevelCount = builder->mLevels;
<<<<<<< HEAD
    mExternalBuffer = builder->mExternalBuffer;
    mExternalFence = builder->mExternalFence;

    if (UTILS_LIKELY(builder->mExternalBuffer != nullptr)) {
        mHandle = driver.createExternalTexture(
            mExternalBuffer, mExternalFence);
    }
    else if (UTILS_LIKELY(builder->mImportedId == 0)) {
        if (UTILS_LIKELY(!builder->mTextureIsSwizzled)) {
            mHandle = driver.createTexture(
                    mTarget, mLevelCount, mFormat, mSampleCount, mWidth, mHeight, mDepth, mUsage);
        } else {
            mHandle = driver.createTextureSwizzled(
                    mTarget, mLevelCount, mFormat, mSampleCount, mWidth, mHeight, mDepth, mUsage,
                    builder->mSwizzle[0], builder->mSwizzle[1], builder->mSwizzle[2],
                    builder->mSwizzle[3]);
        }
=======
    mSwizzle = builder->mSwizzle;
    mTextureIsSwizzled = builder->mTextureIsSwizzled;

    if (mTarget == SamplerType::SAMPLER_EXTERNAL) {
        // mHandle and mHandleForSampling will be created in setExternalImage()
        // If this Texture is used for sampling before setExternalImage() is called,
        // we'll lazily create a 1x1 placeholder texture.
        return;
    }

    if (UTILS_LIKELY(builder->mImportedId == 0)) {
        mHandle = driver.createTexture(
                mTarget, mLevelCount, mFormat, mSampleCount, mWidth, mHeight, mDepth, mUsage);
>>>>>>> 0fdf1cac
    } else {
        mHandle = driver.importTexture(builder->mImportedId,
                mTarget, mLevelCount, mFormat, mSampleCount, mWidth, mHeight, mDepth, mUsage);
    }

    if (UTILS_UNLIKELY(builder->mTextureIsSwizzled)) {
        auto const& s = builder->mSwizzle;
        auto swizzleView = driver.createTextureViewSwizzle(mHandle, s[0], s[1], s[2], s[3]);
        driver.destroyTexture(mHandle);
        mHandle = swizzleView;
    }

    mHandleForSampling = mHandle;

    if (auto name = builder.getName(); !name.empty()) {
        driver.setDebugTag(mHandle.getId(), std::move(name));
    } else {
        driver.setDebugTag(mHandle.getId(), CString{"FTexture"});
    }
}

// frees driver resources, object becomes invalid
void FTexture::terminate(FEngine& engine) {
    setHandles({});
}

size_t FTexture::getWidth(size_t level) const noexcept {
    return valueForLevel(level, mWidth);
}

size_t FTexture::getHeight(size_t level) const noexcept {
    return valueForLevel(level, mHeight);
}

size_t FTexture::getDepth(size_t level) const noexcept {
    return valueForLevel(level, mDepth);
}

void FTexture::setImage(FEngine& engine, size_t level,
        uint32_t xoffset, uint32_t yoffset, uint32_t zoffset,
        uint32_t width, uint32_t height, uint32_t depth,
        FTexture::PixelBufferDescriptor&& p) const {

    if (UTILS_UNLIKELY(!engine.hasFeatureLevel(FeatureLevel::FEATURE_LEVEL_1))) {
        FILAMENT_CHECK_PRECONDITION(p.stride == 0 || p.stride == width)
                << "PixelBufferDescriptor stride must be 0 (or width) at FEATURE_LEVEL_0";
    }

    // this should have been validated already
    assert_invariant(isTextureFormatSupported(engine, mFormat));

    FILAMENT_CHECK_PRECONDITION(p.type == PixelDataType::COMPRESSED ||
            validatePixelFormatAndType(mFormat, p.format, p.type))
            << "The combination of internal format=" << unsigned(mFormat)
            << " and {format=" << unsigned(p.format) << ", type=" << unsigned(p.type)
            << "} is not supported.";

    FILAMENT_CHECK_PRECONDITION(!mStream) << "setImage() called on a Stream texture.";

    FILAMENT_CHECK_PRECONDITION(level < mLevelCount)
            << "level=" << unsigned(level) << " is >= to levelCount=" << unsigned(mLevelCount)
            << ".";

    FILAMENT_CHECK_PRECONDITION(mTarget != SamplerType::SAMPLER_EXTERNAL)
            << "Texture SamplerType::SAMPLER_EXTERNAL not supported for this operation.";

    FILAMENT_CHECK_PRECONDITION(mSampleCount <= 1) << "Operation not supported with multisample ("
                                                   << unsigned(mSampleCount) << ") texture.";

    FILAMENT_CHECK_PRECONDITION(xoffset + width <= valueForLevel(level, mWidth))
            << "xoffset (" << unsigned(xoffset) << ") + width (" << unsigned(width)
            << ") > texture width (" << valueForLevel(level, mWidth) << ") at level ("
            << unsigned(level) << ")";

    FILAMENT_CHECK_PRECONDITION(yoffset + height <= valueForLevel(level, mHeight))
            << "yoffset (" << unsigned(yoffset) << ") + height (" << unsigned(height)
            << ") > texture height (" << valueForLevel(level, mHeight) << ") at level ("
            << unsigned(level) << ")";

    FILAMENT_CHECK_PRECONDITION(p.buffer) << "Data buffer is nullptr.";

    uint32_t effectiveTextureDepthOrLayers;
    switch (mTarget) {
        case SamplerType::SAMPLER_EXTERNAL:
            // can't happen by construction, fallthrough...
        case SamplerType::SAMPLER_2D:
            assert_invariant(mDepth == 1);
            effectiveTextureDepthOrLayers = 1;
            break;
        case SamplerType::SAMPLER_3D:
            effectiveTextureDepthOrLayers = valueForLevel(level, mDepth);
            break;
        case SamplerType::SAMPLER_2D_ARRAY:
            effectiveTextureDepthOrLayers = mDepth;
            break;
        case SamplerType::SAMPLER_CUBEMAP:
            effectiveTextureDepthOrLayers = 6;
            break;
        case SamplerType::SAMPLER_CUBEMAP_ARRAY:
            effectiveTextureDepthOrLayers = mDepth * 6;
            break;
    }

    FILAMENT_CHECK_PRECONDITION(zoffset + depth <= effectiveTextureDepthOrLayers)
            << "zoffset (" << unsigned(zoffset) << ") + depth (" << unsigned(depth)
            << ") > texture depth (" << effectiveTextureDepthOrLayers << ") at level ("
            << unsigned(level) << ")";

    using PBD = PixelBufferDescriptor;
    size_t const stride = p.stride ? p.stride : width;
    size_t const bpp = PBD::computeDataSize(p.format, p.type, 1, 1, 1);
    size_t const bpr = PBD::computeDataSize(p.format, p.type, stride, 1, p.alignment);
    size_t const bpl = bpr * height; // TODO: PBD should have a "layer stride"
    // TODO: PBD should have a p.depth (# layers to skip)
    FILAMENT_CHECK_PRECONDITION(bpp * p.left + bpr * p.top + bpl * (0 + depth) <= p.size)
            << "buffer overflow: (size=" << size_t(p.size) << ", stride=" << size_t(p.stride)
            << ", left=" << unsigned(p.left) << ", top=" << unsigned(p.top)
            << ") smaller than specified region "
               "{{"
            << unsigned(xoffset) << "," << unsigned(yoffset) << "," << unsigned(zoffset) << "},{"
            << unsigned(width) << "," << unsigned(height) << "," << unsigned(depth) << ")}}";

    engine.getDriverApi().update3DImage(mHandle,
            uint8_t(level), xoffset, yoffset, zoffset, width, height, depth, std::move(p));

    // this method shouldn't have been const
    const_cast<FTexture*>(this)->updateLodRange(level);
}

// deprecated
void FTexture::setImage(FEngine& engine, size_t level,
        Texture::PixelBufferDescriptor&& buffer, const FaceOffsets& faceOffsets) const {

    auto validateTarget = [](SamplerType sampler) -> bool {
        switch (sampler) {
            case SamplerType::SAMPLER_CUBEMAP:
                return true;
            case SamplerType::SAMPLER_2D:
            case SamplerType::SAMPLER_3D:
            case SamplerType::SAMPLER_2D_ARRAY:
            case SamplerType::SAMPLER_CUBEMAP_ARRAY:
            case SamplerType::SAMPLER_EXTERNAL:
                return false;
        }
    };

    // this should have been validated already
    assert_invariant(isTextureFormatSupported(engine, mFormat));

    FILAMENT_CHECK_PRECONDITION(buffer.type == PixelDataType::COMPRESSED ||
            validatePixelFormatAndType(mFormat, buffer.format, buffer.type))
            << "The combination of internal format=" << unsigned(mFormat)
            << " and {format=" << unsigned(buffer.format) << ", type=" << unsigned(buffer.type)
            << "} is not supported.";

    FILAMENT_CHECK_PRECONDITION(!mStream) << "setImage() called on a Stream texture.";

    FILAMENT_CHECK_PRECONDITION(level < mLevelCount)
            << "level=" << unsigned(level) << " is >= to levelCount=" << unsigned(mLevelCount)
            << ".";

    FILAMENT_CHECK_PRECONDITION(validateTarget(mTarget))
            << "Texture Sampler type (" << unsigned(mTarget)
            << ") not supported for this operation.";

    FILAMENT_CHECK_PRECONDITION(buffer.buffer) << "Data buffer is nullptr.";

    auto w = std::max(1u, mWidth >> level);
    auto h = std::max(1u, mHeight >> level);
    assert_invariant(w == h);
    const size_t faceSize = PixelBufferDescriptor::computeDataSize(buffer.format, buffer.type,
            buffer.stride ? buffer.stride : w, h, buffer.alignment);

    if (faceOffsets[0] == 0 &&
        faceOffsets[1] == 1 * faceSize &&
        faceOffsets[2] == 2 * faceSize &&
        faceOffsets[3] == 3 * faceSize &&
        faceOffsets[4] == 4 * faceSize &&
        faceOffsets[5] == 5 * faceSize) {
        // in this special case, we can upload all 6 faces in one call
        engine.getDriverApi().update3DImage(mHandle, uint8_t(level),
                0, 0, 0, w, h, 6, std::move(buffer));
    } else {
        UTILS_NOUNROLL
        for (size_t face = 0; face < 6; face++) {
            engine.getDriverApi().update3DImage(mHandle, uint8_t(level), 0, 0, face, w, h, 1, {
                    (char*)buffer.buffer + faceOffsets[face],
                    faceSize, buffer.format, buffer.type, buffer.alignment,
                    buffer.left, buffer.top, buffer.stride });
        }
        engine.getDriverApi().queueCommand(
                make_copyable_function([buffer = std::move(buffer)]() {}));
    }

    // this method shouldn't been const
    const_cast<FTexture*>(this)->updateLodRange(level);
}

void FTexture::setExternalImage(FEngine& engine, void* image) noexcept {
    if (mTarget != Sampler::SAMPLER_EXTERNAL) {
        return;
    }
    // The call to setupExternalImage is synchronous, and allows the driver to take ownership of the
    // external image on this thread, if necessary.
    auto& api = engine.getDriverApi();
    api.setupExternalImage(image);

    auto texture = api.createTextureExternalImage(mFormat, mWidth, mHeight, mUsage, image);

    if (mTextureIsSwizzled) {
        auto const& s = mSwizzle;
        auto swizzleView = api.createTextureViewSwizzle(texture, s[0], s[1], s[2], s[3]);
        api.destroyTexture(texture);
        texture = swizzleView;
    }

    setHandles(texture);
}

void FTexture::setExternalImage(FEngine& engine, void* image, size_t plane) noexcept {
    if (mTarget != Sampler::SAMPLER_EXTERNAL) {
        return;
    }
    // The call to setupExternalImage is synchronous, and allows the driver to take ownership of
    // the external image on this thread, if necessary.
    auto& api = engine.getDriverApi();
    api.setupExternalImage(image);

    auto texture =
            api.createTextureExternalImagePlane(mFormat, mWidth, mHeight, mUsage, image, plane);

    if (mTextureIsSwizzled) {
        auto const& s = mSwizzle;
        auto swizzleView = api.createTextureViewSwizzle(texture, s[0], s[1], s[2], s[3]);
        api.destroyTexture(texture);
        texture = swizzleView;
    }

    setHandles(texture);
}

void FTexture::setExternalStream(FEngine& engine, FStream* stream) noexcept {
    if (mTarget != Sampler::SAMPLER_EXTERNAL) {
        return;
    }

    auto& api = engine.getDriverApi();
    auto texture = api.createTexture(
            mTarget, mLevelCount, mFormat, mSampleCount, mWidth, mHeight, mDepth, mUsage);

    if (mTextureIsSwizzled) {
        auto const& s = mSwizzle;
        auto swizzleView = api.createTextureViewSwizzle(texture, s[0], s[1], s[2], s[3]);
        api.destroyTexture(texture);
        texture = swizzleView;
    }

    setHandles(texture);

    if (stream) {
        mStream = stream;
        api.setExternalStream(mHandle, stream->getHandle());
    } else {
        mStream = nullptr;
        api.setExternalStream(mHandle, backend::Handle<backend::HwStream>());
    }
}

void FTexture::generateMipmaps(FEngine& engine) const noexcept {
    FILAMENT_CHECK_PRECONDITION(mTarget != SamplerType::SAMPLER_EXTERNAL)
            << "External Textures are not mipmappable.";

    FILAMENT_CHECK_PRECONDITION(mTarget != SamplerType::SAMPLER_3D)
            << "3D Textures are not mipmappable.";

    const bool formatMipmappable = engine.getDriverApi().isTextureFormatMipmappable(mFormat);
    FILAMENT_CHECK_PRECONDITION(formatMipmappable)
            << "Texture format " << (unsigned)mFormat << " is not mipmappable.";

    if (mLevelCount < 2 || (mWidth == 1 && mHeight == 1)) {
        return;
    }

    engine.getDriverApi().generateMipmaps(mHandle);
    // this method shouldn't have been const
    const_cast<FTexture*>(this)->updateLodRange(0, mLevelCount);
}

bool FTexture::textureHandleCanMutate() const noexcept {
    return (any(mUsage & Usage::SAMPLEABLE) && mLevelCount > 1) ||
            mTarget == SamplerType::SAMPLER_EXTERNAL;
}

void FTexture::updateLodRange(uint8_t baseLevel, uint8_t levelCount) noexcept {
    assert_invariant(mTarget != SamplerType::SAMPLER_EXTERNAL);
    if (any(mUsage & Usage::SAMPLEABLE) && mLevelCount > 1) {
        auto& range = mLodRange;
        uint8_t const last = int8_t(baseLevel + levelCount);
        if (range.first > baseLevel || range.last < last) {
            if (range.empty()) {
                range = { baseLevel, last };
            } else {
                range.first = std::min(range.first, baseLevel);
                range.last = std::max(range.last, last);
            }
            // We defer the creation of the texture view to getHwHandleForSampling() because it
            // is a common case that by then, the view won't be needed. Creating the first view on a
            // texture has a backend cost.
        }
    }
}

void FTexture::setHandles(backend::Handle<backend::HwTexture> handle) noexcept {
    assert_invariant(!mHandle || mHandleForSampling);
    if (mHandle) {
        mDriver->destroyTexture(mHandle);
    }
    if (mHandleForSampling != mHandle) {
        mDriver->destroyTexture(mHandleForSampling);
    }
    mHandle = handle;
    mHandleForSampling = handle;
}

backend::Handle<backend::HwTexture> FTexture::setHandleForSampling(
        backend::Handle<backend::HwTexture> handle) const noexcept {
    assert_invariant(!mHandle || mHandleForSampling);
    if (mHandleForSampling && mHandleForSampling != mHandle) {
        mDriver->destroyTexture(mHandleForSampling);
    }
    return mHandleForSampling = handle;
}

backend::Handle<backend::HwTexture> FTexture::createPlaceholderTexture(
        backend::DriverApi& driver) noexcept {
    auto handle = driver.createTexture(
            Sampler::SAMPLER_2D, 1, InternalFormat::RGBA8, 1, 1, 1, 1, Usage::DEFAULT);
    static uint8_t pixels[4] = { 0, 0, 0, 0 };
    driver.update3DImage(handle, 0, 0, 0, 0, 1, 1, 1,
            { (char*)&pixels[0], sizeof(pixels),
                    Texture::PixelBufferDescriptor::PixelDataFormat::RGBA,
                    Texture::PixelBufferDescriptor::PixelDataType::UBYTE });
    return handle;
}

backend::Handle<backend::HwTexture> FTexture::getHwHandleForSampling() const noexcept {
    if (UTILS_UNLIKELY(mTarget == SamplerType::SAMPLER_EXTERNAL && !mHandleForSampling)) {
        return setHandleForSampling(createPlaceholderTexture(*mDriver));
    }
    auto const& range = mLodRange;
    auto& activeRange = mActiveLodRange;
    bool const lodRangeChanged = activeRange.first != range.first || activeRange.last != range.last;
    if (UTILS_UNLIKELY(lodRangeChanged)) {
        activeRange = range;
        if (range.empty() || hasAllLods(range)) {
            setHandleForSampling(mHandle);
        } else {
            setHandleForSampling(mDriver->createTextureView(mHandle, range.first, range.size()));
        }
    }
    return mHandleForSampling;
}

void FTexture::updateLodRange(uint8_t level) noexcept {
    updateLodRange(level, 1);
}

bool FTexture::isTextureFormatSupported(FEngine& engine, InternalFormat format) noexcept {
    return engine.getDriverApi().isTextureFormatSupported(format);
}

bool FTexture::isProtectedTexturesSupported(FEngine& engine) noexcept {
    return engine.getDriverApi().isProtectedTexturesSupported();
}

bool FTexture::isTextureSwizzleSupported(FEngine& engine) noexcept {
    return engine.getDriverApi().isTextureSwizzleSupported();
}

size_t FTexture::computeTextureDataSize(Texture::Format format, Texture::Type type,
        size_t stride, size_t height, size_t alignment) noexcept {
    return PixelBufferDescriptor::computeDataSize(format, type, stride, height, alignment);
}

size_t FTexture::getFormatSize(InternalFormat format) noexcept {
    return backend::getFormatSize(format);
}


void FTexture::generatePrefilterMipmap(FEngine& engine,
        PixelBufferDescriptor&& buffer, const FaceOffsets& faceOffsets,
        PrefilterOptions const* options) {
    using namespace ibl;
    using namespace backend;
    using namespace math;

    const size_t size = getWidth();
    const size_t stride = buffer.stride ? buffer.stride : size;

    /* validate input data */

    FILAMENT_CHECK_PRECONDITION(
            buffer.format == PixelDataFormat::RGB || buffer.format == PixelDataFormat::RGBA)
            << "input data format must be RGB or RGBA";

    FILAMENT_CHECK_PRECONDITION(buffer.type == PixelDataType::FLOAT ||
            buffer.type == PixelDataType::HALF ||
            buffer.type == PixelDataType::UINT_10F_11F_11F_REV)
            << "input data type must be FLOAT, HALF or UINT_10F_11F_11F_REV";

    /* validate texture */

    FILAMENT_CHECK_PRECONDITION(!(size & (size - 1)))
            << "input data cubemap dimensions must be a power-of-two";

    FILAMENT_CHECK_PRECONDITION(!isCompressed()) << "reflections texture cannot be compressed";

    PrefilterOptions const defaultOptions;
    options = options ? options : &defaultOptions;

    JobSystem& js = engine.getJobSystem();
    FEngine::DriverApi& driver = engine.getDriverApi();

    auto generateMipmaps = [](JobSystem& js,
            FixedCapacityVector<Cubemap>& levels, FixedCapacityVector<Image>& images) {
        Image temp;
        const Cubemap& base(levels[0]);
        size_t dim = base.getDimensions();
        size_t mipLevel = 0;
        while (dim > 1) {
            dim >>= 1u;
            Cubemap dst = CubemapUtils::create(temp, dim);
            const Cubemap& src(levels[mipLevel++]);
            CubemapUtils::downsampleCubemapLevelBoxFilter(js, dst, src);
            dst.makeSeamless();
            images.push_back(std::move(temp));
            levels.push_back(std::move(dst));
        }
    };


    /*
     * Create a Cubemap data structure
     */

    size_t bytesPerPixel = 0;

    switch (buffer.format) {
        case PixelDataFormat::RGB:
            bytesPerPixel = 3;
            break;
        case PixelDataFormat::RGBA:
            bytesPerPixel = 4;
            break;
        default:
            // this cannot happen due to the checks above
            break;
    }

    switch (buffer.type) { // NOLINT
        case PixelDataType::FLOAT:
            bytesPerPixel *= 4;
            break;
        case PixelDataType::HALF:
            bytesPerPixel *= 2;
            break;
        default:
            // this cannot happen due to the checks above
            break;
    }
    assert_invariant(bytesPerPixel);

    Image temp;
    Cubemap cml = CubemapUtils::create(temp, size);
    for (size_t j = 0; j < 6; j++) {
        Cubemap::Face const face = (Cubemap::Face)j;
        Image const& image = cml.getImageForFace(face);
        for (size_t y = 0; y < size; y++) {
            Cubemap::Texel* out = (Cubemap::Texel*)image.getPixelRef(0, y);
            if (buffer.type == PixelDataType::FLOAT) {
                float3 const* src = pointermath::add((float3 const*)buffer.buffer, faceOffsets[j]);
                src = pointermath::add(src, y * stride * bytesPerPixel);
                for (size_t x = 0; x < size; x++, out++) {
                    Cubemap::writeAt(out, *src);
                    src = pointermath::add(src, bytesPerPixel);
                }
            } else if (buffer.type == PixelDataType::HALF) {
                half3 const* src = pointermath::add((half3 const*)buffer.buffer, faceOffsets[j]);
                src = pointermath::add(src, y * stride * bytesPerPixel);
                for (size_t x = 0; x < size; x++, out++) {
                    Cubemap::writeAt(out, *src);
                    src = pointermath::add(src, bytesPerPixel);
                }
            } else if (buffer.type == PixelDataType::UINT_10F_11F_11F_REV) {
                // this doesn't depend on buffer.format
                uint32_t const* src = reinterpret_cast<uint32_t const*>(
                                              static_cast<char const*>(buffer.buffer)
                                              + faceOffsets[j]) + y * stride;
                for (size_t x = 0; x < size; x++, out++, src++) {
                    using fp10 = fp<0, 5, 5>;
                    using fp11 = fp<0, 5, 6>;
                    fp11 const r{ uint16_t( *src         & 0x7FFu) };
                    fp11 const g{ uint16_t((*src >> 11u) & 0x7FFu) };
                    fp10 const b{ uint16_t((*src >> 22u) & 0x3FFu) };
                    Cubemap::Texel const texel{ fp11::tof(r), fp11::tof(g), fp10::tof(b) };
                    Cubemap::writeAt(out, texel);
                }
            }
        }
    }

    /*
     * Create the mipmap chain
     */

    auto images = FixedCapacityVector<Image>::with_capacity(getLevels());
    auto levels = FixedCapacityVector<Cubemap>::with_capacity(getLevels());

    images.push_back(std::move(temp));
    levels.push_back(std::move(cml));

    const float3 mirror = options->mirror ? float3{ -1, 1, 1 } : float3{ 1, 1, 1 };

    // make the cubemap seamless
    levels[0].makeSeamless();

    // Now generate all the mipmap levels
    generateMipmaps(js, levels, images);

    // Finally generate each pre-filtered mipmap level
    const size_t baseExp = ctz(size);
    size_t const numSamples = options->sampleCount;
    const size_t numLevels = baseExp + 1;
    for (ssize_t i = (ssize_t)baseExp; i >= 0; --i) {
        const size_t dim = 1U << i;
        const size_t level = baseExp - i;
        const float lod = saturate(float(level) / float(numLevels - 1));
        const float linearRoughness = lod * lod;

        Image image;
        Cubemap dst = CubemapUtils::create(image, dim);
        CubemapIBL::roughnessFilter(js, dst, { levels.begin(), uint32_t(levels.size()) },
                linearRoughness, numSamples, mirror, true);

        Texture::PixelBufferDescriptor const pbd(image.getData(), image.getSize(),
                Texture::PixelBufferDescriptor::PixelDataFormat::RGB,
                Texture::PixelBufferDescriptor::PixelDataType::FLOAT, 1, 0, 0, image.getStride());

        uintptr_t const base = uintptr_t(image.getData());
        for (size_t j = 0; j < 6; j++) {
            Image const& faceImage = dst.getImageForFace((Cubemap::Face)j);
            auto offset = uintptr_t(faceImage.getData()) - base;
            driver.update3DImage(mHandle, level, 0, 0, j, dim, dim, 1, {
                    (char*)image.getData() + offset, dim * dim * 3 * sizeof(float),
                    Texture::PixelBufferDescriptor::PixelDataFormat::RGB,
                    Texture::PixelBufferDescriptor::PixelDataType::FLOAT, 1,
                    0, 0, uint32_t(image.getStride())
            });
        }

        // enqueue a commands that holds the image data until it's executed
        driver.queueCommand(make_copyable_function([data = image.detach()]() {}));
    }

    // no need to call the user callback because buffer is a reference, and it'll be destroyed
    // by the caller (without being move()d here).
}

bool FTexture::validatePixelFormatAndType(TextureFormat internalFormat,
        PixelDataFormat format, PixelDataType type) noexcept {

    switch (internalFormat) {
        case TextureFormat::R8:
        case TextureFormat::R8_SNORM:
        case TextureFormat::R16F:
        case TextureFormat::R32F:
            if (format != PixelDataFormat::R) {
                return false;
            }
            break;

        case TextureFormat::R8UI:
        case TextureFormat::R8I:
        case TextureFormat::R16UI:
        case TextureFormat::R16I:
        case TextureFormat::R32UI:
        case TextureFormat::R32I:
            if (format != PixelDataFormat::R_INTEGER) {
                return false;
            }
            break;

        case TextureFormat::RG8:
        case TextureFormat::RG8_SNORM:
        case TextureFormat::RG16F:
        case TextureFormat::RG32F:
            if (format != PixelDataFormat::RG) {
                return false;
            }
            break;

        case TextureFormat::RG8UI:
        case TextureFormat::RG8I:
        case TextureFormat::RG16UI:
        case TextureFormat::RG16I:
        case TextureFormat::RG32UI:
        case TextureFormat::RG32I:
            if (format != PixelDataFormat::RG_INTEGER) {
                return false;
            }
            break;

        case TextureFormat::RGB565:
        case TextureFormat::RGB9_E5:
        case TextureFormat::RGB5_A1:
        case TextureFormat::RGBA4:
        case TextureFormat::RGB8:
        case TextureFormat::SRGB8:
        case TextureFormat::RGB8_SNORM:
        case TextureFormat::R11F_G11F_B10F:
        case TextureFormat::RGB16F:
        case TextureFormat::RGB32F:
            if (format != PixelDataFormat::RGB) {
                return false;
            }
            break;

        case TextureFormat::RGB8UI:
        case TextureFormat::RGB8I:
        case TextureFormat::RGB16UI:
        case TextureFormat::RGB16I:
        case TextureFormat::RGB32UI:
        case TextureFormat::RGB32I:
            if (format != PixelDataFormat::RGB_INTEGER) {
                return false;
            }
            break;

        case TextureFormat::RGBA8:
        case TextureFormat::SRGB8_A8:
        case TextureFormat::RGBA8_SNORM:
        case TextureFormat::RGB10_A2:
        case TextureFormat::RGBA16F:
        case TextureFormat::RGBA32F:
            if (format != PixelDataFormat::RGBA) {
                return false;
            }
            break;

        case TextureFormat::RGBA8UI:
        case TextureFormat::RGBA8I:
        case TextureFormat::RGBA16UI:
        case TextureFormat::RGBA16I:
        case TextureFormat::RGBA32UI:
        case TextureFormat::RGBA32I:
            if (format != PixelDataFormat::RGBA_INTEGER) {
                return false;
            }
            break;

        case TextureFormat::STENCIL8:
            // there is no pixel data type that can be used for this format
            return false;

        case TextureFormat::DEPTH16:
        case TextureFormat::DEPTH24:
        case TextureFormat::DEPTH32F:
            if (format != PixelDataFormat::DEPTH_COMPONENT) {
                return false;
            }
            break;

        case TextureFormat::DEPTH24_STENCIL8:
        case TextureFormat::DEPTH32F_STENCIL8:
            if (format != PixelDataFormat::DEPTH_STENCIL) {
                return false;
            }
            break;

        case TextureFormat::UNUSED:
        case TextureFormat::EAC_R11:
        case TextureFormat::EAC_R11_SIGNED:
        case TextureFormat::EAC_RG11:
        case TextureFormat::EAC_RG11_SIGNED:
        case TextureFormat::ETC2_RGB8:
        case TextureFormat::ETC2_SRGB8:
        case TextureFormat::ETC2_RGB8_A1:
        case TextureFormat::ETC2_SRGB8_A1:
        case TextureFormat::ETC2_EAC_RGBA8:
        case TextureFormat::ETC2_EAC_SRGBA8:
        case TextureFormat::DXT1_RGB:
        case TextureFormat::DXT1_RGBA:
        case TextureFormat::DXT3_RGBA:
        case TextureFormat::DXT5_RGBA:
        case TextureFormat::DXT1_SRGB:
        case TextureFormat::DXT1_SRGBA:
        case TextureFormat::DXT3_SRGBA:
        case TextureFormat::DXT5_SRGBA:
        case TextureFormat::RED_RGTC1:
        case TextureFormat::SIGNED_RED_RGTC1:
        case TextureFormat::RED_GREEN_RGTC2:
        case TextureFormat::SIGNED_RED_GREEN_RGTC2:
        case TextureFormat::RGB_BPTC_SIGNED_FLOAT:
        case TextureFormat::RGB_BPTC_UNSIGNED_FLOAT:
        case TextureFormat::RGBA_BPTC_UNORM:
        case TextureFormat::SRGB_ALPHA_BPTC_UNORM:
        case TextureFormat::RGBA_ASTC_4x4:
        case TextureFormat::RGBA_ASTC_5x4:
        case TextureFormat::RGBA_ASTC_5x5:
        case TextureFormat::RGBA_ASTC_6x5:
        case TextureFormat::RGBA_ASTC_6x6:
        case TextureFormat::RGBA_ASTC_8x5:
        case TextureFormat::RGBA_ASTC_8x6:
        case TextureFormat::RGBA_ASTC_8x8:
        case TextureFormat::RGBA_ASTC_10x5:
        case TextureFormat::RGBA_ASTC_10x6:
        case TextureFormat::RGBA_ASTC_10x8:
        case TextureFormat::RGBA_ASTC_10x10:
        case TextureFormat::RGBA_ASTC_12x10:
        case TextureFormat::RGBA_ASTC_12x12:
        case TextureFormat::SRGB8_ALPHA8_ASTC_4x4:
        case TextureFormat::SRGB8_ALPHA8_ASTC_5x4:
        case TextureFormat::SRGB8_ALPHA8_ASTC_5x5:
        case TextureFormat::SRGB8_ALPHA8_ASTC_6x5:
        case TextureFormat::SRGB8_ALPHA8_ASTC_6x6:
        case TextureFormat::SRGB8_ALPHA8_ASTC_8x5:
        case TextureFormat::SRGB8_ALPHA8_ASTC_8x6:
        case TextureFormat::SRGB8_ALPHA8_ASTC_8x8:
        case TextureFormat::SRGB8_ALPHA8_ASTC_10x5:
        case TextureFormat::SRGB8_ALPHA8_ASTC_10x6:
        case TextureFormat::SRGB8_ALPHA8_ASTC_10x8:
        case TextureFormat::SRGB8_ALPHA8_ASTC_10x10:
        case TextureFormat::SRGB8_ALPHA8_ASTC_12x10:
        case TextureFormat::SRGB8_ALPHA8_ASTC_12x12:
            return false;
    }

    switch (internalFormat) {
        case TextureFormat::R8:
        case TextureFormat::R8UI:
        case TextureFormat::RG8:
        case TextureFormat::RG8UI:
        case TextureFormat::RGB8:
        case TextureFormat::SRGB8:
        case TextureFormat::RGB8UI:
        case TextureFormat::RGBA8:
        case TextureFormat::SRGB8_A8:
        case TextureFormat::RGBA8UI:
            if (type != PixelDataType::UBYTE) {
                return false;
            }
            break;

        case TextureFormat::R8_SNORM:
        case TextureFormat::R8I:
        case TextureFormat::RG8_SNORM:
        case TextureFormat::RG8I:
        case TextureFormat::RGB8_SNORM:
        case TextureFormat::RGB8I:
        case TextureFormat::RGBA8_SNORM:
        case TextureFormat::RGBA8I:
            if (type != PixelDataType::BYTE) {
                return false;
            }
            break;

        case TextureFormat::R16F:
        case TextureFormat::RG16F:
        case TextureFormat::RGB16F:
        case TextureFormat::RGBA16F:
            if (type != PixelDataType::FLOAT && type != PixelDataType::HALF) {
                return false;
            }
            break;

        case TextureFormat::R32F:
        case TextureFormat::RG32F:
        case TextureFormat::RGB32F:
        case TextureFormat::RGBA32F:
        case TextureFormat::DEPTH32F:
            if (type != PixelDataType::FLOAT) {
                return false;
            }
            break;

        case TextureFormat::R16UI:
        case TextureFormat::RG16UI:
        case TextureFormat::RGB16UI:
        case TextureFormat::RGBA16UI:
            if (type != PixelDataType::USHORT) {
                return false;
            }
            break;

        case TextureFormat::R16I:
        case TextureFormat::RG16I:
        case TextureFormat::RGB16I:
        case TextureFormat::RGBA16I:
            if (type != PixelDataType::SHORT) {
                return false;
            }
            break;


        case TextureFormat::R32UI:
        case TextureFormat::RG32UI:
        case TextureFormat::RGB32UI:
        case TextureFormat::RGBA32UI:
            if (type != PixelDataType::UINT) {
                return false;
            }
            break;

        case TextureFormat::R32I:
        case TextureFormat::RG32I:
        case TextureFormat::RGB32I:
        case TextureFormat::RGBA32I:
            if (type != PixelDataType::INT) {
                return false;
            }
            break;

        case TextureFormat::RGB565:
            if (type != PixelDataType::UBYTE && type != PixelDataType::USHORT_565) {
                return false;
            }
            break;


        case TextureFormat::RGB9_E5:
            // TODO: we're missing UINT_5_9_9_9_REV
            if (type != PixelDataType::FLOAT && type != PixelDataType::HALF) {
                return false;
            }
            break;

        case TextureFormat::RGB5_A1:
            // TODO: we're missing USHORT_5_5_5_1
            if (type != PixelDataType::UBYTE && type != PixelDataType::UINT_2_10_10_10_REV) {
                return false;
            }
            break;

        case TextureFormat::RGBA4:
            // TODO: we're missing USHORT_4_4_4_4
            if (type != PixelDataType::UBYTE) {
                return false;
            }
            break;

        case TextureFormat::R11F_G11F_B10F:
            if (type != PixelDataType::FLOAT && type != PixelDataType::HALF
                && type != PixelDataType::UINT_10F_11F_11F_REV) {
                return false;
            }
            break;

        case TextureFormat::RGB10_A2:
            if (type != PixelDataType::UINT_2_10_10_10_REV) {
                return false;
            }
            break;

        case TextureFormat::STENCIL8:
            // there is no pixel data type that can be used for this format
            return false;

        case TextureFormat::DEPTH16:
            if (type != PixelDataType::UINT && type != PixelDataType::USHORT) {
                return false;
            }
            break;

        case TextureFormat::DEPTH24:
            if (type != PixelDataType::UINT) {
                return false;
            }
            break;

        case TextureFormat::DEPTH24_STENCIL8:
            // TODO: we're missing UINT_24_8
            return false;

        case TextureFormat::DEPTH32F_STENCIL8:
            // TODO: we're missing FLOAT_UINT_24_8_REV
            return false;

        case TextureFormat::UNUSED:
        case TextureFormat::EAC_R11:
        case TextureFormat::EAC_R11_SIGNED:
        case TextureFormat::EAC_RG11:
        case TextureFormat::EAC_RG11_SIGNED:
        case TextureFormat::ETC2_RGB8:
        case TextureFormat::ETC2_SRGB8:
        case TextureFormat::ETC2_RGB8_A1:
        case TextureFormat::ETC2_SRGB8_A1:
        case TextureFormat::ETC2_EAC_RGBA8:
        case TextureFormat::ETC2_EAC_SRGBA8:
        case TextureFormat::DXT1_RGB:
        case TextureFormat::DXT1_RGBA:
        case TextureFormat::DXT3_RGBA:
        case TextureFormat::DXT5_RGBA:
        case TextureFormat::DXT1_SRGB:
        case TextureFormat::DXT1_SRGBA:
        case TextureFormat::DXT3_SRGBA:
        case TextureFormat::DXT5_SRGBA:
        case TextureFormat::RED_RGTC1:
        case TextureFormat::SIGNED_RED_RGTC1:
        case TextureFormat::RED_GREEN_RGTC2:
        case TextureFormat::SIGNED_RED_GREEN_RGTC2:
        case TextureFormat::RGB_BPTC_SIGNED_FLOAT:
        case TextureFormat::RGB_BPTC_UNSIGNED_FLOAT:
        case TextureFormat::RGBA_BPTC_UNORM:
        case TextureFormat::SRGB_ALPHA_BPTC_UNORM:
        case TextureFormat::RGBA_ASTC_4x4:
        case TextureFormat::RGBA_ASTC_5x4:
        case TextureFormat::RGBA_ASTC_5x5:
        case TextureFormat::RGBA_ASTC_6x5:
        case TextureFormat::RGBA_ASTC_6x6:
        case TextureFormat::RGBA_ASTC_8x5:
        case TextureFormat::RGBA_ASTC_8x6:
        case TextureFormat::RGBA_ASTC_8x8:
        case TextureFormat::RGBA_ASTC_10x5:
        case TextureFormat::RGBA_ASTC_10x6:
        case TextureFormat::RGBA_ASTC_10x8:
        case TextureFormat::RGBA_ASTC_10x10:
        case TextureFormat::RGBA_ASTC_12x10:
        case TextureFormat::RGBA_ASTC_12x12:
        case TextureFormat::SRGB8_ALPHA8_ASTC_4x4:
        case TextureFormat::SRGB8_ALPHA8_ASTC_5x4:
        case TextureFormat::SRGB8_ALPHA8_ASTC_5x5:
        case TextureFormat::SRGB8_ALPHA8_ASTC_6x5:
        case TextureFormat::SRGB8_ALPHA8_ASTC_6x6:
        case TextureFormat::SRGB8_ALPHA8_ASTC_8x5:
        case TextureFormat::SRGB8_ALPHA8_ASTC_8x6:
        case TextureFormat::SRGB8_ALPHA8_ASTC_8x8:
        case TextureFormat::SRGB8_ALPHA8_ASTC_10x5:
        case TextureFormat::SRGB8_ALPHA8_ASTC_10x6:
        case TextureFormat::SRGB8_ALPHA8_ASTC_10x8:
        case TextureFormat::SRGB8_ALPHA8_ASTC_10x10:
        case TextureFormat::SRGB8_ALPHA8_ASTC_12x10:
        case TextureFormat::SRGB8_ALPHA8_ASTC_12x12:
            return false;
    }

    return true;
}

} // namespace filament<|MERGE_RESOLUTION|>--- conflicted
+++ resolved
@@ -241,27 +241,10 @@
     mUsage = builder->mUsage;
     mTarget = builder->mTarget;
     mLevelCount = builder->mLevels;
-<<<<<<< HEAD
+    mSwizzle = builder->mSwizzle;
+    mTextureIsSwizzled = builder->mTextureIsSwizzled;
     mExternalBuffer = builder->mExternalBuffer;
     mExternalFence = builder->mExternalFence;
-
-    if (UTILS_LIKELY(builder->mExternalBuffer != nullptr)) {
-        mHandle = driver.createExternalTexture(
-            mExternalBuffer, mExternalFence);
-    }
-    else if (UTILS_LIKELY(builder->mImportedId == 0)) {
-        if (UTILS_LIKELY(!builder->mTextureIsSwizzled)) {
-            mHandle = driver.createTexture(
-                    mTarget, mLevelCount, mFormat, mSampleCount, mWidth, mHeight, mDepth, mUsage);
-        } else {
-            mHandle = driver.createTextureSwizzled(
-                    mTarget, mLevelCount, mFormat, mSampleCount, mWidth, mHeight, mDepth, mUsage,
-                    builder->mSwizzle[0], builder->mSwizzle[1], builder->mSwizzle[2],
-                    builder->mSwizzle[3]);
-        }
-=======
-    mSwizzle = builder->mSwizzle;
-    mTextureIsSwizzled = builder->mTextureIsSwizzled;
 
     if (mTarget == SamplerType::SAMPLER_EXTERNAL) {
         // mHandle and mHandleForSampling will be created in setExternalImage()
@@ -273,7 +256,6 @@
     if (UTILS_LIKELY(builder->mImportedId == 0)) {
         mHandle = driver.createTexture(
                 mTarget, mLevelCount, mFormat, mSampleCount, mWidth, mHeight, mDepth, mUsage);
->>>>>>> 0fdf1cac
     } else {
         mHandle = driver.importTexture(builder->mImportedId,
                 mTarget, mLevelCount, mFormat, mSampleCount, mWidth, mHeight, mDepth, mUsage);
